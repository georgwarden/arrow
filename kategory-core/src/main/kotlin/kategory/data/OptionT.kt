package kategory

@Suppress("UNCHECKED_CAST") inline fun <F, A> OptionTKind<F, A>.value(): HK<F, Option<A>> = this.ev().value

/**
 * [OptionT]`<F, A>` is a light wrapper on an `F<`[Option]`<A>>` with some
 * convenient methods for working with this nested structure.
 *
 * It may also be said that [OptionT] is a monad transformer for [Option].
 */
@higherkind data class OptionT<F, A>(val value: HK<F, Option<A>>) : OptionTKind<F, A> {

    companion object {

        operator fun <F, A> invoke(value: HK<F, Option<A>>): OptionT<F, A> = OptionT(value)

        @JvmStatic inline fun <reified F, A> pure(a: A, AF: Applicative<F> = kategory.applicative<F>()): OptionT<F, A> = OptionT(AF.pure(Option.Some(a)))

        @JvmStatic inline fun <reified F> none(AF: Applicative<F> = kategory.applicative<F>()): OptionT<F, Nothing> = OptionT(AF.pure(Option.None))

        @JvmStatic inline fun <reified F, A> fromOption(value: Option<A>, AF: Applicative<F> = kategory.applicative<F>()): OptionT<F, A> =
                OptionT(AF.pure(value))

        fun <F, A, B> tailRecM(a: A, f: (A) -> OptionTKind<F, Either<A, B>>, MF: Monad<F>): OptionT<F, B> =
                OptionT(MF.tailRecM(a, {
                    MF.map(f(it).ev().value, {
                        it.fold({
                            Either.Right<Option<B>>(Option.None)
                        }, {
                            it.map { Option.Some(it) }
                        })
                    })
                }))

<<<<<<< HEAD
=======
        inline fun <reified F> functor(FF: Functor<F> = kategory.functor<F>()): OptionTFunctorInstance<F> =
                OptionTFunctorInstanceImplicits.instance(FF)

        inline fun <reified F> applicative(MF: Monad<F> = kategory.monad<F>()): OptionTApplicativeInstance<F> =
                OptionTApplicativeInstanceImplicits.instance(MF)

        inline fun <reified F> monad(MF: Monad<F> = kategory.monad<F>()): OptionTMonadInstance<F> =
                OptionTMonadInstanceImplicits.instance(MF)

        inline fun <reified F> foldable(FFF: Foldable<F> = kategory.foldable<F>()): OptionTFoldableInstance<F> =
                OptionTFoldableInstanceImplicits.instance(FFF)

        inline fun <reified F> traverseFilter(TF: TraverseFilter<F> = kategory.traverseFilter<F>()): OptionTTraverseFilterInstance<F> =
                OptionTTraverseFilterInstanceImplicits.instance(TF)

        inline fun <reified F> traverse(TF: Traverse<F> = kategory.traverse<F>()): OptionTTraverseInstance<F> =
                OptionTTraverseInstanceImplicits.instance(TF)

        inline fun <reified F> semigroupK(MF: Monad<F> = kategory.monad<F>()): OptionTSemigroupKInstance<F> =
                OptionTSemigroupKInstanceImplicits.instance(MF)

        inline fun <reified F> monoidK(MF: Monad<F> = kategory.monad<F>()): OptionTMonoidKInstance<F> =
                OptionTMonoidKInstanceImplicits.instance(MF)

        inline fun <reified F> functorFilter(FF: Functor<F> = kategory.functor<F>()): OptionTFunctorFilterInstance<F> =
                OptionTFunctorFilterInstanceImplicits.instance(FF)

>>>>>>> 093edd1d
    }

    inline fun <B> fold(crossinline default: () -> B, crossinline f: (A) -> B, FF: Functor<F>): HK<F, B> = FF.map(value, { option -> option.fold(default, f) })

    inline fun <B> cata(crossinline default: () -> B, crossinline f: (A) -> B, FF: Functor<F>): HK<F, B> = fold(default, f, FF)

    fun <B> ap(ff: OptionTKind<F, (A) -> B>, MF: Monad<F>): OptionT<F, B> = ff.ev().flatMap({ f -> map(f, MF) }, MF)

    inline fun <B> flatMap(crossinline f: (A) -> OptionT<F, B>, MF: Monad<F>): OptionT<F, B> = flatMapF({ it -> f(it).value }, MF)

    inline fun <B> flatMapF(crossinline f: (A) -> HK<F, Option<B>>, MF: Monad<F>): OptionT<F, B> =
            OptionT(MF.flatMap(value, { option -> option.fold({ MF.pure(Option.None) }, f) }))

    fun <B> liftF(fa: HK<F, B>, FF: Functor<F>): OptionT<F, B> = OptionT(FF.map(fa, { Option.Some(it) }))

    inline fun <B> semiflatMap(crossinline f: (A) -> HK<F, B>, MF: Monad<F>): OptionT<F, B> = flatMap({ option -> liftF(f(option), MF) }, MF)

    inline fun <B> map(crossinline f: (A) -> B, FF: Functor<F>): OptionT<F, B> = OptionT(FF.map(value, { it.map(f) }))

    fun getOrElse(default: () -> A, FF: Functor<F>): HK<F, A> = FF.map(value, { it.getOrElse(default) })

    inline fun getOrElseF(crossinline default: () -> HK<F, A>, MF: Monad<F>): HK<F, A> = MF.flatMap(value, { it.fold(default, { MF.pure(it) }) })

    inline fun filter(crossinline p: (A) -> Boolean, FF: Functor<F>): OptionT<F, A> = OptionT(FF.map(value, { it.filter(p) }))

    inline fun forall(crossinline p: (A) -> Boolean, FF: Functor<F>): HK<F, Boolean> = FF.map(value, { it.forall(p) })

    fun isDefined(FF: Functor<F>): HK<F, Boolean> = FF.map(value, { it.isDefined })

    fun isEmpty(FF: Functor<F>): HK<F, Boolean> = FF.map(value, { it.isEmpty })

    inline fun orElse(crossinline default: () -> OptionT<F, A>, MF: Monad<F>): OptionT<F, A> = orElseF({ default().value }, MF)

    inline fun orElseF(crossinline default: () -> HK<F, Option<A>>, MF: Monad<F>): OptionT<F, A> =
            OptionT(MF.flatMap(value) {
                when (it) {
                    is Option.Some<A> -> MF.pure(it)
                    is Option.None -> default()
                }
            })

    inline fun <B> transform(crossinline f: (Option<A>) -> Option<B>, FF: Functor<F>): OptionT<F, B> = OptionT(FF.map(value, { f(it) }))

    inline fun <B> subflatMap(crossinline f: (A) -> Option<B>, FF: Functor<F>): OptionT<F, B> = transform({ it.flatMap(f) }, FF)

    fun <B> foldL(b: B, f: (B, A) -> B, FF: Foldable<F>): B = FF.compose(Option.foldable()).foldLC(value, b, f)

    fun <B> foldR(lb: Eval<B>, f: (A, Eval<B>) -> Eval<B>, FF: Foldable<F>): Eval<B> = FF.compose(Option.foldable()).foldRC(value, lb, f)

    fun <G, B> traverseFilter(f: (A) -> HK<G, Option<B>>, GA: Applicative<G>, FF: Traverse<F>): HK<G, OptionT<F, B>> {
        val fa = ComposedTraverseFilter(FF, Option.traverseFilter(), Option.applicative()).traverseFilterC(value, f, GA)
        return GA.map(fa, { OptionT(FF.map(it.unnest(), { it.ev() })) })
    }

    fun <G, B> traverse(f: (A) -> HK<G, B>, GA: Applicative<G>, FF: Traverse<F>): HK<G, OptionT<F, B>> {
        val fa = ComposedTraverse(FF, Option.traverse(), Option.applicative()).traverseC(value, f, GA)
        return GA.map(fa, { OptionT(FF.map(it.unnest(), { it.ev() })) })
    }

    fun <R> toLeft(default: () -> R, FF: Functor<F>): EitherT<F, A, R> =
            EitherT(cata({ default().right() }, { it.left() }, FF))

    fun <L> toRight(default: () -> L, FF: Functor<F>): EitherT<F, L, A> =
            EitherT(cata({ default().left() }, { it.right() }, FF))
}

inline fun <F, A, B> OptionT<F, A>.mapFilter(crossinline f: (A) -> Option<B>, FF: Functor<F>): OptionT<F, B> =
        OptionT(FF.map(value, { it.flatMap(f) }))<|MERGE_RESOLUTION|>--- conflicted
+++ resolved
@@ -32,36 +32,6 @@
                     })
                 }))
 
-<<<<<<< HEAD
-=======
-        inline fun <reified F> functor(FF: Functor<F> = kategory.functor<F>()): OptionTFunctorInstance<F> =
-                OptionTFunctorInstanceImplicits.instance(FF)
-
-        inline fun <reified F> applicative(MF: Monad<F> = kategory.monad<F>()): OptionTApplicativeInstance<F> =
-                OptionTApplicativeInstanceImplicits.instance(MF)
-
-        inline fun <reified F> monad(MF: Monad<F> = kategory.monad<F>()): OptionTMonadInstance<F> =
-                OptionTMonadInstanceImplicits.instance(MF)
-
-        inline fun <reified F> foldable(FFF: Foldable<F> = kategory.foldable<F>()): OptionTFoldableInstance<F> =
-                OptionTFoldableInstanceImplicits.instance(FFF)
-
-        inline fun <reified F> traverseFilter(TF: TraverseFilter<F> = kategory.traverseFilter<F>()): OptionTTraverseFilterInstance<F> =
-                OptionTTraverseFilterInstanceImplicits.instance(TF)
-
-        inline fun <reified F> traverse(TF: Traverse<F> = kategory.traverse<F>()): OptionTTraverseInstance<F> =
-                OptionTTraverseInstanceImplicits.instance(TF)
-
-        inline fun <reified F> semigroupK(MF: Monad<F> = kategory.monad<F>()): OptionTSemigroupKInstance<F> =
-                OptionTSemigroupKInstanceImplicits.instance(MF)
-
-        inline fun <reified F> monoidK(MF: Monad<F> = kategory.monad<F>()): OptionTMonoidKInstance<F> =
-                OptionTMonoidKInstanceImplicits.instance(MF)
-
-        inline fun <reified F> functorFilter(FF: Functor<F> = kategory.functor<F>()): OptionTFunctorFilterInstance<F> =
-                OptionTFunctorFilterInstanceImplicits.instance(FF)
-
->>>>>>> 093edd1d
     }
 
     inline fun <B> fold(crossinline default: () -> B, crossinline f: (A) -> B, FF: Functor<F>): HK<F, B> = FF.map(value, { option -> option.fold(default, f) })
