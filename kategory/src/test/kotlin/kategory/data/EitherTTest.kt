--- conflicted
+++ resolved
@@ -10,11 +10,7 @@
 class EitherTTest : UnitSpec() {
     init {
 
-<<<<<<< HEAD
-        testLaws(MonadErrorLaws.laws(EitherTInstances<Id.F, Throwable>(Id), Eq()))
-=======
-        testLaws(MonadLaws.laws(EitherTMonad<Id.F, Int>(), Eq.any()))
->>>>>>> 01bdd2a9
+        testLaws(MonadErrorLaws.laws(EitherTInstances<Id.F, Throwable>(Id), Eq.any()))
 
         "map should modify value" {
             forAll { a: String ->
