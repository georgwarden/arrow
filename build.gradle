--- conflicted
+++ resolved
@@ -20,13 +20,8 @@
         gradleVersion = '4.4.1'
         gradleVersionsPluginVersion = '0.17.0'
         javaVersion = JavaVersion.VERSION_1_7
-<<<<<<< HEAD
         kotlinTestVersion = '3.1.6'
-        kotlinVersion = '1.2.41'
-=======
-        kotlinTestVersion = '2.0.7'
         kotlinVersion = '1.2.51'
->>>>>>> efa0fbaf
         daggerVersion = '2.15'
         kotlinxCoroutinesVersion = '0.23.3'
         kotlinxCollectionsImmutableVersion = '0.1'
