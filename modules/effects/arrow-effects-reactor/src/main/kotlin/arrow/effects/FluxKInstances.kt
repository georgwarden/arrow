--- conflicted
+++ resolved
@@ -3,16 +3,8 @@
 import arrow.Kind
 import arrow.core.Either
 import arrow.core.Eval
-<<<<<<< HEAD
-import arrow.effects.typeclasses.Async
-import arrow.effects.typeclasses.Effect
-import arrow.effects.typeclasses.MonadDefer
-import arrow.effects.typeclasses.Proc
+import arrow.effects.typeclasses.*
 import arrow.extension
-=======
-import arrow.effects.typeclasses.*
-import arrow.instance
->>>>>>> bc3f363c
 import arrow.typeclasses.*
 import kotlin.coroutines.experimental.CoroutineContext
 
@@ -78,8 +70,8 @@
 
 @extension
 interface FluxKApplicativeErrorInstance :
-  FluxKApplicativeInstance,
-  ApplicativeError<ForFluxK, Throwable> {
+  ApplicativeError<ForFluxK, Throwable>,
+  FluxKApplicativeInstance {
   override fun <A> raiseError(e: Throwable): FluxK<A> =
     FluxK.raiseError(e)
 
@@ -89,8 +81,8 @@
 
 @extension
 interface FluxKMonadErrorInstance :
-  FluxKMonadInstance,
-  MonadError<ForFluxK, Throwable> {
+  MonadError<ForFluxK, Throwable>,
+  FluxKMonadInstance {
   override fun <A> raiseError(e: Throwable): FluxK<A> =
     FluxK.raiseError(e)
 
@@ -100,16 +92,16 @@
 
 @extension
 interface FluxKMonadDeferInstance :
-  FluxKMonadErrorInstance,
-  MonadDefer<ForFluxK> {
+  MonadDefer<ForFluxK>,
+  FluxKMonadErrorInstance {
   override fun <A> defer(fa: () -> FluxKOf<A>): FluxK<A> =
     FluxK.defer(fa)
 }
 
 @extension
 interface FluxKAsyncInstance :
-  FluxKMonadDeferInstance,
-  Async<ForFluxK> {
+  Async<ForFluxK>,
+  FluxKMonadDeferInstance {
   override fun <A> async(fa: Proc<A>): FluxK<A> =
     FluxK.runAsync(fa)
 
@@ -119,16 +111,16 @@
 
 @extension
 interface FluxKEffectInstance :
-  FluxKAsyncInstance,
-  Effect<ForFluxK> {
+  Effect<ForFluxK>,
+  FluxKAsyncInstance {
   override fun <A> FluxKOf<A>.runAsync(cb: (Either<Throwable, A>) -> FluxKOf<Unit>): FluxK<Unit> =
     fix().runAsync(cb)
 }
 
-@instance(FluxK::class)
+@extension
 interface FluxKConcurrentEffectInstance :
-  FluxKEffectInstance,
-  ConcurrentEffect<ForFluxK> {
+  ConcurrentEffect<ForFluxK>,
+  FluxKEffectInstance {
   override fun <A> Kind<ForFluxK, A>.runAsyncCancellable(cb: (Either<Throwable, A>) -> FluxKOf<Unit>): FluxK<Disposable> =
     fix().runAsyncCancellable(cb)
 }
