--- conflicted
+++ resolved
@@ -9,14 +9,18 @@
   fun <A, B, C> Kind2<F, A, B>.mapLeft(f: (A) -> C): Kind2<F, C, B> =
     bimap(f, ::identity)
 
-<<<<<<< HEAD
-=======
   fun <X> rightFunctor(): Functor<Kind<F, X>> = object : RightFunctor<F, X> {
     override val F: Bifunctor<F> = this@Bifunctor
   }
 
   fun <X> leftFunctor(): Functor<Conested<F, X>> = CocomposedFunctor(this@Bifunctor)
 
->>>>>>> bc3f363c
   fun <AA, B, A : AA> Kind2<F, A, B>.leftWiden(): Kind2<F, AA, B> = this
+}
+
+private interface RightFunctor<F, X> : Functor<Kind<F, X>> {
+  val F: Bifunctor<F>
+
+  override fun <A, B> Kind2<F, X, A>.map(f: (A) -> B): Kind2<F, X, B> =
+    F.run { bimap(::identity, f) }
 }