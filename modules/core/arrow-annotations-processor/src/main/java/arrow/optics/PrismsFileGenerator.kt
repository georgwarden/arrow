--- conflicted
+++ resolved
@@ -1,15 +1,18 @@
 package arrow.optics
 
-<<<<<<< HEAD
+import arrow.common.utils.simpleName
 import arrow.common.utils.knownError
 import arrow.common.utils.removeBackticks
 
 val AnnotatedType.prismSnippet
   get() = when (this) {
     is AnnotatedSumType -> Snippet(
+      `package` = packageName,
+      name = classData.simpleName,
       imports = setOf("import arrow.core.left", "import arrow.core.right", "import arrow.core.identity"),
       content = processElement()
     )
+
     is AnnotatedProductType -> knownError(element.prismErrorMessage, element)
     is AnnotatedFunctionType -> knownError(element.prismErrorMessage, element)
   }
@@ -29,27 +32,4 @@
     |  reverseGet = ::identity
     |)
     |""".trimMargin()
-=======
-import arrow.common.utils.simpleName
-
-fun generatePrisms(ele: AnnotatedElement, target: PrismTarget) = Snippet(
-  `package` = ele.packageName,
-  name = ele.classData.simpleName,
-  imports = setOf("import arrow.core.left", "import arrow.core.right", "import arrow.core.identity"),
-  content = processElement(ele, target.foci)
-)
-
-private fun processElement(ele: AnnotatedElement, foci: List<Focus>): String = foci.joinToString(separator = "\n\n") { focus ->
-  """
-  |inline val ${ele.sourceClassName}.Companion.${focus.paramName}: $Prism<${ele.sourceClassName}, ${focus.className}> inline get()= $Prism(
-  |  getOrModify = { ${ele.sourceName}: ${ele.sourceClassName} ->
-  |    when (${ele.sourceName}) {
-  |      is ${focus.className} -> ${ele.sourceName}.right()
-  |      else -> ${ele.sourceName}.left()
-  |    }
-  |  },
-  |  reverseGet = ::identity
-  |)
-  |""".trimMargin()
->>>>>>> 6cdacfc6
 }