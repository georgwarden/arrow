--- conflicted
+++ resolved
@@ -50,19 +50,14 @@
   override fun <A, B> Kind<EitherPartialOf<L>, A>.map(f: (A) -> B): Either<L, B> = fix().map(f)
 }
 
-<<<<<<< HEAD
 @extension
-interface EitherApplicativeInstance<L> : Applicative<EitherPartialOf<L>>, EitherFunctorInstance<L> {
-=======
-@instance(Either::class)
 interface EitherBifunctorInstance : Bifunctor<ForEither> {
   override fun <A, B, C, D> Kind2<ForEither, A, B>.bimap(fl: (A) -> C, fr: (B) -> D): Kind2<ForEither, C, D> =
     fix().bimap(fl, fr)
 }
 
-@instance(Either::class)
-interface EitherApplicativeInstance<L> : EitherFunctorInstance<L>, Applicative<EitherPartialOf<L>> {
->>>>>>> 2e92e692
+@extension
+interface EitherApplicativeInstance<L> : Applicative<EitherPartialOf<L>>, EitherFunctorInstance<L> {
 
   override fun <A> just(a: A): Either<L, A> = Right(a)
 
