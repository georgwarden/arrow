--- conflicted
+++ resolved
@@ -7,23 +7,19 @@
 import arrow.typeclasses.ap as constAp
 import arrow.typeclasses.combine as combineAp
 
-<<<<<<< HEAD
 @extension
-=======
-@instance(Const::class)
 interface ConstInvariant<A> : Invariant<ConstPartialOf<A>> {
   override fun <T, U> Kind<ConstPartialOf<A>, T>.imap(f: (T) -> U, g: (U) -> T): Const<A, U> =
-      fix().retag()
+    fix().retag()
 }
 
-@instance(Const::class)
+@extension
 interface ConstContravariant<A> : Contravariant<ConstPartialOf<A>> {
   override fun <T, U> Kind<ConstPartialOf<A>, T>.contramap(f: (U) -> T): Const<A, U> =
-      fix().retag()
+    fix().retag()
 }
 
-@instance(Const::class)
->>>>>>> bc3f363c
+@extension
 interface ConstFunctorInstance<A> : Functor<ConstPartialOf<A>> {
   override fun <T, U> Kind<ConstPartialOf<A>, T>.map(f: (T) -> U): Const<A, U> =
     fix().retag()
