--- conflicted
+++ resolved
@@ -43,11 +43,7 @@
     fix().map(FF()) { f(it) }
 
   override fun <A, B> Kind<WriterTPartialOf<F, W>, A>.flatMap(f: (A) -> Kind<WriterTPartialOf<F, W>, B>): WriterT<F, W, B> =
-<<<<<<< HEAD
     fix().flatMap(MF(), MM(), { f(it).fix() })
-=======
-    fix().flatMap(FF(), MM()) { f(it).fix() }
->>>>>>> dac4cf37
 
   override fun <A, B> tailRecM(a: A, f: (A) -> Kind<WriterTPartialOf<F, W>, Either<A, B>>): WriterT<F, W, B> =
     WriterT.tailRecM(MF(), a, f)
