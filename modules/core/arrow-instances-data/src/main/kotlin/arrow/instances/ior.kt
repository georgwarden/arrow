package arrow.instances

import arrow.Kind
import arrow.Kind2
import arrow.core.Either
import arrow.core.Eval
import arrow.data.*
import arrow.extension
import arrow.typeclasses.*

@extension
interface IorFunctorInstance<L> : Functor<IorPartialOf<L>> {
  override fun <A, B> Kind<IorPartialOf<L>, A>.map(f: (A) -> B): Ior<L, B> = fix().map(f)
}

<<<<<<< HEAD
@extension
=======
@instance(Ior::class)
interface IorBifunctorInstance : Bifunctor<ForIor> {
  override fun <A, B, C, D> Kind2<ForIor, A, B>.bimap(fl: (A) -> C, fr: (B) -> D): Kind2<ForIor, C, D> =
    fix().bimap(fl, fr)
}

@instance(Ior::class)
>>>>>>> 2e92e692
interface IorApplicativeInstance<L> : IorFunctorInstance<L>, Applicative<IorPartialOf<L>> {

  fun SL(): Semigroup<L>

  override fun <A> just(a: A): Ior<L, A> = Ior.Right(a)

  override fun <A, B> Kind<IorPartialOf<L>, A>.map(f: (A) -> B): Ior<L, B> = fix().map(f)

  override fun <A, B> Kind<IorPartialOf<L>, A>.ap(ff: Kind<IorPartialOf<L>, (A) -> B>): Ior<L, B> =
    fix().ap(SL(), ff)
}

@extension
interface IorMonadInstance<L> : IorApplicativeInstance<L>, Monad<IorPartialOf<L>> {

  override fun <A, B> Kind<IorPartialOf<L>, A>.map(f: (A) -> B): Ior<L, B> = fix().map(f)

  override fun <A, B> Kind<IorPartialOf<L>, A>.flatMap(f: (A) -> Kind<IorPartialOf<L>, B>): Ior<L, B> =
    fix().flatMap(SL(), { f(it).fix() })

  override fun <A, B> Kind<IorPartialOf<L>, A>.ap(ff: Kind<IorPartialOf<L>, (A) -> B>): Ior<L, B> =
    fix().ap(SL(), ff)

  override fun <A, B> tailRecM(a: A, f: (A) -> IorOf<L, Either<A, B>>): Ior<L, B> =
    Ior.tailRecM(a, f, SL())

}

@extension
interface IorFoldableInstance<L> : Foldable<IorPartialOf<L>> {

  override fun <B, C> Kind<IorPartialOf<L>, B>.foldLeft(b: C, f: (C, B) -> C): C = fix().foldLeft(b, f)

  override fun <B, C> Kind<IorPartialOf<L>, B>.foldRight(lb: Eval<C>, f: (B, Eval<C>) -> Eval<C>): Eval<C> =
    fix().foldRight(lb, f)

}

@extension
interface IorTraverseInstance<L> : IorFoldableInstance<L>, Traverse<IorPartialOf<L>> {

  override fun <G, B, C> IorOf<L, B>.traverse(AP: Applicative<G>, f: (B) -> Kind<G, C>): Kind<G, Ior<L, C>> =
    fix().traverse(AP, f)

}

@extension
interface IorEqInstance<L, R> : Eq<Ior<L, R>> {

  fun EQL(): Eq<L>

  fun EQR(): Eq<R>

  override fun Ior<L, R>.eqv(b: Ior<L, R>): Boolean = when (this) {
    is Ior.Left -> when (b) {
      is Ior.Both -> false
      is Ior.Right -> false
      is Ior.Left -> EQL().run { value.eqv(b.value) }
    }
    is Ior.Both -> when (b) {
      is Ior.Left -> false
      is Ior.Both -> EQL().run { leftValue.eqv(b.leftValue) } && EQR().run { rightValue.eqv(b.rightValue) }
      is Ior.Right -> false
    }
    is Ior.Right -> when (b) {
      is Ior.Left -> false
      is Ior.Both -> false
      is Ior.Right -> EQR().run { value.eqv(b.value) }
    }

  }
}

@extension
interface IorShowInstance<L, R> : Show<Ior<L, R>> {
  override fun Ior<L, R>.show(): String =
    toString()
}

class IorContext<L>(val SL: Semigroup<L>) : IorMonadInstance<L>, IorTraverseInstance<L> {

  override fun SL(): Semigroup<L> = SL

  override fun <A, B> Kind<IorPartialOf<L>, A>.map(f: (A) -> B): Ior<L, B> =
    fix().map(f)
}

class IorContextPartiallyApplied<L>(val SL: Semigroup<L>) {
  infix fun <A> extensions(f: IorContext<L>.() -> A): A =
    f(IorContext(SL))
}

fun <L> ForIor(SL: Semigroup<L>): IorContextPartiallyApplied<L> =
  IorContextPartiallyApplied(SL)<|MERGE_RESOLUTION|>--- conflicted
+++ resolved
@@ -13,18 +13,14 @@
   override fun <A, B> Kind<IorPartialOf<L>, A>.map(f: (A) -> B): Ior<L, B> = fix().map(f)
 }
 
-<<<<<<< HEAD
 @extension
-=======
-@instance(Ior::class)
 interface IorBifunctorInstance : Bifunctor<ForIor> {
   override fun <A, B, C, D> Kind2<ForIor, A, B>.bimap(fl: (A) -> C, fr: (B) -> D): Kind2<ForIor, C, D> =
     fix().bimap(fl, fr)
 }
 
-@instance(Ior::class)
->>>>>>> 2e92e692
-interface IorApplicativeInstance<L> : IorFunctorInstance<L>, Applicative<IorPartialOf<L>> {
+@extension
+interface IorApplicativeInstance<L> : Applicative<IorPartialOf<L>>, IorFunctorInstance<L> {
 
   fun SL(): Semigroup<L>
 
