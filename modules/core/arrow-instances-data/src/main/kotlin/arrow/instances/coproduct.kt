package arrow.instances

import arrow.Kind
import arrow.core.Eval
import arrow.core.fix
import arrow.data.Coproduct
import arrow.data.CoproductOf
import arrow.data.CoproductPartialOf
import arrow.data.fix
import arrow.extension
import arrow.typeclasses.*

@extension
interface CoproductFunctorInstance<F, G> : Functor<CoproductPartialOf<F, G>> {

  fun FF(): Functor<F>

  fun FG(): Functor<G>

  override fun <A, B> Kind<CoproductPartialOf<F, G>, A>.map(f: (A) -> B): Coproduct<F, G, B> = fix().map(FF(), FG(), f)
}

<<<<<<< HEAD
@extension
=======
@instance(Coproduct::class)
interface CoproductContravariantInstance<F, G> : Contravariant<CoproductPartialOf<F, G>> {

  fun CF(): Contravariant<F>

  fun CG(): Contravariant<G>

  override fun <A, B> Kind<CoproductPartialOf<F, G>, A>.contramap(f: (B) -> A): Coproduct<F, G, B> =
    fix().contramap(CF(), CG(), f)
}

@instance(Coproduct::class)
>>>>>>> bc3f363c
interface CoproductComonadInstance<F, G> : Comonad<CoproductPartialOf<F, G>> {

  fun CF(): Comonad<F>

  fun CG(): Comonad<G>

  override fun <A, B> Kind<CoproductPartialOf<F, G>, A>.coflatMap(f: (Kind<CoproductPartialOf<F, G>, A>) -> B): Coproduct<F, G, B> = fix().coflatMap(CF(), CG(), f)

  override fun <A> Kind<CoproductPartialOf<F, G>, A>.extract(): A = fix().extract(CF(), CG())

  override fun <A, B> Kind<CoproductPartialOf<F, G>, A>.map(f: (A) -> B): Coproduct<F, G, B> = fix().map(CF(), CG(), f)

}

@extension
interface CoproductFoldableInstance<F, G> : Foldable<CoproductPartialOf<F, G>> {

  fun FF(): Foldable<F>

  fun FG(): Foldable<G>

  override fun <A, B> Kind<CoproductPartialOf<F, G>, A>.foldLeft(b: B, f: (B, A) -> B): B =
    fix().foldLeft(b, f, FF(), FG())

  override fun <A, B> Kind<CoproductPartialOf<F, G>, A>.foldRight(lb: Eval<B>, f: (A, Eval<B>) -> Eval<B>): Eval<B> =
    fix().foldRight(lb, f, FF(), FG())

}

@extension
interface CoproductTraverseInstance<F, G> : Traverse<CoproductPartialOf<F, G>> {

  fun TF(): Traverse<F>

  fun TG(): Traverse<G>

  override fun <H, A, B> CoproductOf<F, G, A>.traverse(AP: Applicative<H>, f: (A) -> Kind<H, B>): Kind<H, Coproduct<F, G, B>> =
    fix().traverse(AP, TF(), TG(), f)

  override fun <A, B> Kind<CoproductPartialOf<F, G>, A>.foldLeft(b: B, f: (B, A) -> B): B =
    fix().foldLeft(b, f, TF(), TG())

  override fun <A, B> Kind<CoproductPartialOf<F, G>, A>.foldRight(lb: Eval<B>, f: (A, Eval<B>) -> Eval<B>): Eval<B> =
    fix().foldRight(lb, f, TF(), TG())
}

class CoproductContext<F, G>(val TF: Traverse<F>, val TG: Traverse<G>) : CoproductTraverseInstance<F, G> {
  override fun TF(): Traverse<F> = TF
  override fun TG(): Traverse<G> = TG
}

class CoproductContextPartiallyApplied<F, G>(val TF: Traverse<F>, val TG: Traverse<G>) {
  infix fun <A> extensions(f: CoproductContext<F, G>.() -> A): A =
    f(CoproductContext(TF, TG))
}

fun <F, G> ForCoproduct(TF: Traverse<F>, TG: Traverse<G>): CoproductContextPartiallyApplied<F, G> =
  CoproductContextPartiallyApplied(TF, TG)<|MERGE_RESOLUTION|>--- conflicted
+++ resolved
@@ -20,10 +20,7 @@
   override fun <A, B> Kind<CoproductPartialOf<F, G>, A>.map(f: (A) -> B): Coproduct<F, G, B> = fix().map(FF(), FG(), f)
 }
 
-<<<<<<< HEAD
 @extension
-=======
-@instance(Coproduct::class)
 interface CoproductContravariantInstance<F, G> : Contravariant<CoproductPartialOf<F, G>> {
 
   fun CF(): Contravariant<F>
@@ -34,8 +31,7 @@
     fix().contramap(CF(), CG(), f)
 }
 
-@instance(Coproduct::class)
->>>>>>> bc3f363c
+@extension
 interface CoproductComonadInstance<F, G> : Comonad<CoproductPartialOf<F, G>> {
 
   fun CF(): Comonad<F>
