package arrow.test.laws

import arrow.Kind
import arrow.core.Left
import arrow.core.Right
import arrow.data.Kleisli
import arrow.free.Free
import arrow.free.bindingStackSafe
import arrow.free.run
import arrow.test.generators.genApplicative
import arrow.test.generators.genFunctionAToB
import arrow.test.generators.genIntSmall
import arrow.typeclasses.Eq
import arrow.typeclasses.Monad
import arrow.typeclasses.monad
import io.kotlintest.properties.Gen
import io.kotlintest.properties.forAll
import kotlinx.coroutines.experimental.newSingleThreadContext

object MonadLaws {

    inline fun <reified F> laws(M: Monad<F> = monad<F>(), EQ: Eq<Kind<F, Int>>): List<Law> =
            ApplicativeLaws.laws(M, EQ) + listOf(
                    Law("Monad Laws: left identity", { leftIdentity(M, EQ) }),
                    Law("Monad Laws: right identity", { rightIdentity(M, EQ) }),
                    Law("Monad Laws: kleisli left identity", { kleisliLeftIdentity(M, EQ) }),
                    Law("Monad Laws: kleisli right identity", { kleisliRightIdentity(M, EQ) }),
                    Law("Monad Laws: map / flatMap coherence", { mapFlatMapCoherence(M, EQ) }),
                    Law("Monad Laws: monad comprehensions", { monadComprehensions(M, EQ) }),
                    Law("Monad Laws: monad comprehensions binding in other threads", { monadComprehensionsBindInContext(M, EQ) }),
                    Law("Monad Laws: stack-safe//unsafe monad comprehensions equivalence", { equivalentComprehensions(M, EQ) }),
                    Law("Monad Laws: stack safe", { stackSafety(5000, M, EQ) }),
                    Law("Monad Laws: stack safe comprehensions", { stackSafetyComprehensions(5000, M, EQ) })
            )

    inline fun <reified F> leftIdentity(M: Monad<F> = monad<F>(), EQ: Eq<Kind<F, Int>>): Unit =
            forAll(genFunctionAToB<Int, Kind<F, Int>>(genApplicative(Gen.int(), M)), Gen.int(), { f: (Int) -> Kind<F, Int>, a: Int ->
                M.flatMap(M.pure(a), f).equalUnderTheLaw(f(a), EQ)
            })

    inline fun <reified F> rightIdentity(M: Monad<F> = monad<F>(), EQ: Eq<Kind<F, Int>>): Unit =
            forAll(genApplicative(Gen.int(), M), { fa: Kind<F, Int> ->
                M.flatMap(fa, { M.pure(it) }).equalUnderTheLaw(fa, EQ)
            })

    inline fun <reified F> kleisliLeftIdentity(M: Monad<F> = monad<F>(), EQ: Eq<Kind<F, Int>>): Unit =
            forAll(genFunctionAToB<Int, Kind<F, Int>>(genApplicative(Gen.int(), M)), Gen.int(), { f: (Int) -> Kind<F, Int>, a: Int ->
                (Kleisli({ n: Int -> M.pure(n) }).andThen(Kleisli(f), M).run(a).equalUnderTheLaw(f(a), EQ))
            })

    inline fun <reified F> kleisliRightIdentity(M: Monad<F> = monad<F>(), EQ: Eq<Kind<F, Int>>): Unit =
            forAll(genFunctionAToB<Int, Kind<F, Int>>(genApplicative(Gen.int(), M)), Gen.int(), { f: (Int) -> Kind<F, Int>, a: Int ->
                (Kleisli(f).andThen(Kleisli({ n: Int -> M.pure(n) }), M).run(a).equalUnderTheLaw(f(a), EQ))
            })

    inline fun <reified F> mapFlatMapCoherence(M: Monad<F> = monad<F>(), EQ: Eq<Kind<F, Int>>): Unit =
            forAll(genFunctionAToB<Int, Int>(Gen.int()), genApplicative(Gen.int(), M), { f: (Int) -> Int, fa: Kind<F, Int> ->
                M.flatMap(fa, { M.pure(f(it)) }).equalUnderTheLaw(M.map(fa, f), EQ)
            })

    inline fun <reified F> stackSafety(iterations: Int = 5000, M: Monad<F> = monad<F>(), EQ: Eq<Kind<F, Int>>): Unit =
            forFew(1, Gen.oneOf(listOf(iterations))) { iter ->
                val res = M.tailRecM(0, { i -> M.pure(if (i < iter) Left(i + 1) else Right(i)) })
                res.equalUnderTheLaw(M.pure(iter), EQ)
            }

    inline fun <reified F> stackSafetyComprehensions(iterations: Int = 5000, M: Monad<F> = monad<F>(), EQ: Eq<Kind<F, Int>>): Unit =
            forFew(1, Gen.oneOf(listOf(iterations))) { iter ->
                val res = stackSafeTestProgram(M, 0, iter)
                res.run(M).equalUnderTheLaw(M.pure(iter), EQ)
            }

    inline fun <reified F> equivalentComprehensions(M: Monad<F> = monad<F>(), EQ: Eq<Kind<F, Int>>): Unit =
            forAll(Gen.int(), { num: Int ->
                val aa = M.binding {
                    val a = pure(num).bind()
                    val b = pure(a + 1).bind()
                    val c = pure(b + 1).bind()
                    c
                }
                val bb = M.bindingStackSafe {
                    val a = pure(num).bind()
                    val b = pure(a + 1).bind()
                    val c = pure(b + 1).bind()
                    c
                }.run(M)
                aa.equalUnderTheLaw(bb, EQ) &&
                        aa.equalUnderTheLaw(M.pure(num + 2), EQ)
            })

    inline fun <reified F> monadComprehensions(M: Monad<F> = monad<F>(), EQ: Eq<Kind<F, Int>>): Unit =
            forAll(Gen.int(), { num: Int ->
                M.binding {
                    val a = pure(num).bind()
                    val b = pure(a + 1).bind()
                    val c = pure(b + 1).bind()
                    c
                }.equalUnderTheLaw(M.pure(num + 2), EQ)
            })

    inline fun <reified F> monadComprehensionsBindInContext(M: Monad<F> = monad<F>(), EQ: Eq<Kind<F, Int>>): Unit =
            forFew(5, genIntSmall(), { num: Int ->
                M.binding {
<<<<<<< HEAD
                    val a = binding(newSingleThreadContext("$num")) { num + 1 }.bind()
                    val b = binding(newSingleThreadContext("$a")) { a + 1 }.bind()
                    yields(b)
=======
                    val a = bindIn(newSingleThreadContext("$num")) { num + 1 }
                    val b = bindIn(newSingleThreadContext("$a")) { a + 1 }
                    b
>>>>>>> f08646e9
                }.equalUnderTheLaw(M.pure(num + 2), EQ)
            })

    fun <F> stackSafeTestProgram(M: Monad<F>, n: Int, stopAt: Int): Free<F, Int> = M.bindingStackSafe {
        val v = pure(n + 1).bind()
        val r = if (v < stopAt) stackSafeTestProgram(M, v, stopAt).bind() else pure(v).bind()
        r
    }
}<|MERGE_RESOLUTION|>--- conflicted
+++ resolved
@@ -101,15 +101,9 @@
     inline fun <reified F> monadComprehensionsBindInContext(M: Monad<F> = monad<F>(), EQ: Eq<Kind<F, Int>>): Unit =
             forFew(5, genIntSmall(), { num: Int ->
                 M.binding {
-<<<<<<< HEAD
                     val a = binding(newSingleThreadContext("$num")) { num + 1 }.bind()
                     val b = binding(newSingleThreadContext("$a")) { a + 1 }.bind()
-                    yields(b)
-=======
-                    val a = bindIn(newSingleThreadContext("$num")) { num + 1 }
-                    val b = bindIn(newSingleThreadContext("$a")) { a + 1 }
                     b
->>>>>>> f08646e9
                 }.equalUnderTheLaw(M.pure(num + 2), EQ)
             })
 
