package arrow.test.laws

import arrow.core.*
import arrow.optics.Prism
import arrow.optics.modify
import arrow.typeclasses.*
import io.kotlintest.properties.Gen
import io.kotlintest.properties.forAll

object PrismLaws {

  inline fun <A, B> laws(prism: Prism<A, B>, aGen: Gen<A>, bGen: Gen<B>, funcGen: Gen<(B) -> B>, EQA: Eq<A>, EQOptionB: Eq<Option<B>>): List<Law> = listOf(
    Law("Prism law: partial round trip one way") { prism.partialRoundTripOneWay(aGen, EQA) },
    Law("Prism law: round trip other way") { prism.roundTripOtherWay(bGen, EQOptionB) },
    Law("Prism law: modify identity") { prism.modifyIdentity(aGen, EQA) },
    Law("Prism law: compose modify") { prism.composeModify(aGen, funcGen, EQA) },
    Law("Prism law: consistent set modify") { prism.consistentSetModify(aGen, bGen, EQA) },
    Law("Prism law: consistent modify with modifyF Id") { prism.consistentModifyModifyFId(aGen, funcGen, EQA) },
    Law("Prism law: consistent get option modify id") { prism.consistentGetOptionModifyId(aGen, EQOptionB) }
  )

<<<<<<< HEAD
  fun <A, B> Prism<A, B>.partialRoundTripOneWay(aGen: Gen<A>, EQA: Eq<A>): Unit = run{
    forAll(aGen) { a ->
      getOrModify(a).fold(::identity, ::reverseGet)
        .equalUnderTheLaw(a, EQA)
    }
  }
=======
  fun <A, B> Prism<A, B>.partialRoundTripOneWay(aGen: Gen<A>, EQA: Eq<A>): Unit =
    forAll(aGen) { a ->
      getOrModify(a).fold(::identity, this::reverseGet)
        .equalUnderTheLaw(a, EQA)
    }
>>>>>>> f30946d7

  fun <A, B> Prism<A, B>.roundTripOtherWay(bGen: Gen<B>, EQOptionB: Eq<Option<B>>): Unit =
    forAll(bGen) { b ->
      getOption(reverseGet(b))
        .equalUnderTheLaw(Some(b), EQOptionB)
    }

  fun <A, B> Prism<A, B>.modifyIdentity(aGen: Gen<A>, EQA: Eq<A>): Unit =
    forAll(aGen) { a ->
      modify(a, ::identity).equalUnderTheLaw(a, EQA)
    }

  fun <A, B> Prism<A, B>.composeModify(aGen: Gen<A>, funcGen: Gen<(B) -> B>, EQA: Eq<A>): Unit =
    forAll(aGen, funcGen, funcGen) { a, f, g ->
      modify(modify(a, f), g).equalUnderTheLaw(modify(a, g compose f), EQA)
    }

  fun <A, B> Prism<A, B>.consistentSetModify(aGen: Gen<A>, bGen: Gen<B>, EQA: Eq<A>): Unit =
    forAll(aGen, bGen) { a, b ->
      set(a, b).equalUnderTheLaw(modify(a) { b }, EQA)
    }

  fun <A, B> Prism<A, B>.consistentModifyModifyFId(aGen: Gen<A>, funcGen: Gen<(B) -> B>, EQA: Eq<A>): Unit =
    forAll(aGen, funcGen) { a, f ->
<<<<<<< HEAD
      modifyF(Id.applicative(), a, { Id.just(f(it)) }).value().equalUnderTheLaw(modify(a, f), EQA)
=======
      modifyF(Id.applicative(), a) { Id.just(f(it)) }.value().equalUnderTheLaw(modify(a, f), EQA)
>>>>>>> f30946d7
    }

  fun <A, B> Prism<A, B>.consistentGetOptionModifyId(aGen: Gen<A>, EQOptionB: Eq<Option<B>>): Unit =
    forAll(aGen) { a ->
      modifyF(Const.applicative(object : Monoid<Option<B>> {
        override fun Option<B>.combine(b: Option<B>): Option<B> = orElse { b }

        override fun empty(): Option<B> = None
<<<<<<< HEAD
      }), a, { Const(Some(it)) }).value().equalUnderTheLaw(getOption(a), EQOptionB)
=======
      }), a) { Const(Some(it)) }.value().equalUnderTheLaw(getOption(a), EQOptionB)
>>>>>>> f30946d7
    }

}<|MERGE_RESOLUTION|>--- conflicted
+++ resolved
@@ -19,20 +19,11 @@
     Law("Prism law: consistent get option modify id") { prism.consistentGetOptionModifyId(aGen, EQOptionB) }
   )
 
-<<<<<<< HEAD
-  fun <A, B> Prism<A, B>.partialRoundTripOneWay(aGen: Gen<A>, EQA: Eq<A>): Unit = run{
+  fun <A, B> Prism<A, B>.partialRoundTripOneWay(aGen: Gen<A>, EQA: Eq<A>): Unit =
     forAll(aGen) { a ->
       getOrModify(a).fold(::identity, ::reverseGet)
         .equalUnderTheLaw(a, EQA)
     }
-  }
-=======
-  fun <A, B> Prism<A, B>.partialRoundTripOneWay(aGen: Gen<A>, EQA: Eq<A>): Unit =
-    forAll(aGen) { a ->
-      getOrModify(a).fold(::identity, this::reverseGet)
-        .equalUnderTheLaw(a, EQA)
-    }
->>>>>>> f30946d7
 
   fun <A, B> Prism<A, B>.roundTripOtherWay(bGen: Gen<B>, EQOptionB: Eq<Option<B>>): Unit =
     forAll(bGen) { b ->
@@ -57,11 +48,7 @@
 
   fun <A, B> Prism<A, B>.consistentModifyModifyFId(aGen: Gen<A>, funcGen: Gen<(B) -> B>, EQA: Eq<A>): Unit =
     forAll(aGen, funcGen) { a, f ->
-<<<<<<< HEAD
-      modifyF(Id.applicative(), a, { Id.just(f(it)) }).value().equalUnderTheLaw(modify(a, f), EQA)
-=======
       modifyF(Id.applicative(), a) { Id.just(f(it)) }.value().equalUnderTheLaw(modify(a, f), EQA)
->>>>>>> f30946d7
     }
 
   fun <A, B> Prism<A, B>.consistentGetOptionModifyId(aGen: Gen<A>, EQOptionB: Eq<Option<B>>): Unit =
@@ -70,11 +57,7 @@
         override fun Option<B>.combine(b: Option<B>): Option<B> = orElse { b }
 
         override fun empty(): Option<B> = None
-<<<<<<< HEAD
-      }), a, { Const(Some(it)) }).value().equalUnderTheLaw(getOption(a), EQOptionB)
-=======
       }), a) { Const(Some(it)) }.value().equalUnderTheLaw(getOption(a), EQOptionB)
->>>>>>> f30946d7
     }
 
 }