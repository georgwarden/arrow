---
layout: docs
title: Quick Start
permalink: /docs/
---

NOTE: The docs are currently at around 60% completion. They're the present priority project, and you can track the progress on the github issue [#311](https://github.com/arrow-kt/arrow/issues/311).

[![Maven Central](https://maven-badges.herokuapp.com/maven-central/io.arrow-kt/arrow-core/badge.svg)](https://maven-badges.herokuapp.com/maven-central/io.arrow-kt/arrow-core)
[![Build Status](https://travis-ci.org/arrow-kt/arrow.svg?branch=master)](https://travis-ci.org/arrow-kt/arrow/)
[![Kotlin version badge](https://img.shields.io/badge/kotlin-1.2.0-blue.svg)](http://kotlinlang.org/)
[![License](https://img.shields.io/badge/License-Apache%202.0-blue.svg)](http://www.apache.org/licenses/LICENSE-2.0)

Λrrow is a library for Typed Functional Programming in Kotlin.
It includes the most popular data types, type classes and abstractions such as `Option`, `Try`, `Either`, `IO`, `Functor`, `Applicative`, `Monad` to empower users to define pure FP apps and libraries built atop higher order abstractions.
Use the list below to learn more about Λrrow's main features.

- [Patterns](http://arrow-kt.io/docs/patterns/glossary/): tutorials and approaches to day-to-day challenges using FP 
- [Libraries](http://arrow-kt.io/docs/quickstart/libraries/): all the libraries provided by Λrrow
- [Type classes](http://arrow-kt.io/docs/typeclasses/intro/): defining behaviors for data
- [Data types](http://arrow-kt.io/docs/datatypes/intro/): common abstractions
- [Effects](http://arrow-kt.io/docs/effects/io/): interfacing with external systems
- [Optics](http://arrow-kt.io/docs/optics/iso/): inspecting and modifying data structures

#### Curated external links

- [Projects and Examples](http://arrow-kt.io/docs/quickstart/projects/)
- [Blogs and Presentations](http://arrow-kt.io/docs/quickstart/blogs/)

# Basic Setup

Make sure to have the latest version of JDK 1.8 installed.

In your project's root `build.gradle` append the jcenter repository to your list of repositories.

```groovy
allprojects {
    repositories {
        jcenter()
    }
}
```

Add the dependencies into the project's `build.gradle`

```groovy
def arrow_version = "0.7.2"
dependencies {
<<<<<<< HEAD
    compile 'io.arrow-kt:arrow-core:0.7.2'
    compile 'io.arrow-kt:arrow-syntax:0.7.2'
    compile 'io.arrow-kt:arrow-typeclasses:0.7.2'
    compile 'io.arrow-kt:arrow-data:0.7.2'
    compile 'io.arrow-kt:arrow-instances-core:0.7.2'
    compile 'io.arrow-kt:arrow-instances-data:0.7.2'
    kapt    'io.arrow-kt:arrow-annotations-processor:0.7.2'

    compile 'io.arrow-kt:arrow-free:0.7.2' //optional
    compile 'io.arrow-kt:arrow-mtl:0.7.2' //optional
    compile 'io.arrow-kt:arrow-effects:0.7.2' //optional
    compile 'io.arrow-kt:arrow-effects-rx2:0.7.2' //optional
    compile 'io.arrow-kt:arrow-effects-kotlinx-coroutines:0.7.2' //optional
    compile 'io.arrow-kt:arrow-optics:0.7.2' //optional
    compile 'io.arrow-kt:arrow-generic:0.7.2' //optional
=======
    compile "io.arrow-kt:arrow-core:$arrow_version"
    compile "io.arrow-kt:arrow-syntax:$arrow_version"
    compile "io.arrow-kt:arrow-typeclasses:$arrow_version" 
    compile "io.arrow-kt:arrow-data:$arrow_version" 
    compile "io.arrow-kt:arrow-instances-core:$arrow_version"
    compile "io.arrow-kt:arrow-instances-data:$arrow_version"
    kapt    "io.arrow-kt:arrow-annotations-processor:$arrow_version" 

    compile "io.arrow-kt:arrow-free:$arrow_version" //optional
    compile "io.arrow-kt:arrow-mtl:$arrow_version" //optional
    compile "io.arrow-kt:arrow-effects:$arrow_version" //optional
    compile "io.arrow-kt:arrow-effects-rx2:$arrow_version" //optional
    compile "io.arrow-kt:arrow-effects-reactor:$arrow_version" //optional
    compile "io.arrow-kt:arrow-effects-kotlinx-coroutines:$arrow_version" //optional
    compile "io.arrow-kt:arrow-optics:$arrow_version" //optional
    compile "io.arrow-kt:arrow-generic:$arrow_version" //optional
    compile "io.arrow-kt:arrow-recursion:$arrow_version" //optional
>>>>>>> e6c23961
}
```

# Additional Setup

For projects that wish to use their own `@higherkind`, `@optics` and other meta programming facilities provided by Λrrow
the setup below is also required:

Add the dependencies into the project's `build.gradle`

```groovy
apply plugin: 'kotlin-kapt' //optional
apply from: rootProject.file('gradle/generated-kotlin-sources.gradle') //only for Android projects

def arrow_version = "0.7.2"
dependencies {
    ...
<<<<<<< HEAD
    kapt    'io.arrow-kt:arrow-annotations-processor:0.7.2' //optional
=======
    kapt    'io.arrow-kt:arrow-annotations-processor:$arrow_version' //optional
>>>>>>> e6c23961
    ...
}
```

`gradle/generated-kotlin-sources.gradle`
```groovy
apply plugin: 'idea'

idea {
    module {
        sourceDirs += files(
                'build/generated/source/kapt/main',
                'build/generated/source/kapt/debug',
                'build/generated/source/kapt/release',
                'build/generated/source/kaptKotlin/main',
                'build/generated/source/kaptKotlin/debug',
                'build/generated/source/kaptKotlin/release',
                'build/tmp/kapt/main/kotlinGenerated')
        generatedSourceDirs += files(
                'build/generated/source/kapt/main',
                'build/generated/source/kapt/debug',
                'build/generated/source/kapt/release',
                'build/generated/source/kaptKotlin/main',
                'build/generated/source/kaptKotlin/debug',
                'build/generated/source/kaptKotlin/release',
                'build/tmp/kapt/main/kotlinGenerated')
    }
}
```<|MERGE_RESOLUTION|>--- conflicted
+++ resolved
@@ -46,23 +46,6 @@
 ```groovy
 def arrow_version = "0.7.2"
 dependencies {
-<<<<<<< HEAD
-    compile 'io.arrow-kt:arrow-core:0.7.2'
-    compile 'io.arrow-kt:arrow-syntax:0.7.2'
-    compile 'io.arrow-kt:arrow-typeclasses:0.7.2'
-    compile 'io.arrow-kt:arrow-data:0.7.2'
-    compile 'io.arrow-kt:arrow-instances-core:0.7.2'
-    compile 'io.arrow-kt:arrow-instances-data:0.7.2'
-    kapt    'io.arrow-kt:arrow-annotations-processor:0.7.2'
-
-    compile 'io.arrow-kt:arrow-free:0.7.2' //optional
-    compile 'io.arrow-kt:arrow-mtl:0.7.2' //optional
-    compile 'io.arrow-kt:arrow-effects:0.7.2' //optional
-    compile 'io.arrow-kt:arrow-effects-rx2:0.7.2' //optional
-    compile 'io.arrow-kt:arrow-effects-kotlinx-coroutines:0.7.2' //optional
-    compile 'io.arrow-kt:arrow-optics:0.7.2' //optional
-    compile 'io.arrow-kt:arrow-generic:0.7.2' //optional
-=======
     compile "io.arrow-kt:arrow-core:$arrow_version"
     compile "io.arrow-kt:arrow-syntax:$arrow_version"
     compile "io.arrow-kt:arrow-typeclasses:$arrow_version" 
@@ -80,7 +63,6 @@
     compile "io.arrow-kt:arrow-optics:$arrow_version" //optional
     compile "io.arrow-kt:arrow-generic:$arrow_version" //optional
     compile "io.arrow-kt:arrow-recursion:$arrow_version" //optional
->>>>>>> e6c23961
 }
 ```
 
@@ -98,11 +80,7 @@
 def arrow_version = "0.7.2"
 dependencies {
     ...
-<<<<<<< HEAD
-    kapt    'io.arrow-kt:arrow-annotations-processor:0.7.2' //optional
-=======
     kapt    'io.arrow-kt:arrow-annotations-processor:$arrow_version' //optional
->>>>>>> e6c23961
     ...
 }
 ```
